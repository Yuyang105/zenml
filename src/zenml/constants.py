#  Copyright (c) ZenML GmbH 2021. All Rights Reserved.
#
#  Licensed under the Apache License, Version 2.0 (the "License");
#  you may not use this file except in compliance with the License.
#  You may obtain a copy of the License at:
#
#       https://www.apache.org/licenses/LICENSE-2.0
#
#  Unless required by applicable law or agreed to in writing, software
#  distributed under the License is distributed on an "AS IS" BASIS,
#  WITHOUT WARRANTIES OR CONDITIONS OF ANY KIND, either express
#  or implied. See the License for the specific language governing
#  permissions and limitations under the License.

import os
from typing import Optional

from zenml import __version__


def handle_bool_env_var(var: str, default: bool = False) -> bool:
    """Converts normal env var to boolean"""
    value = os.getenv(var)
    if value in ["1", "y", "yes", "True", "true"]:
        return True
    elif value in ["0", "n", "no", "False", "false"]:
        return False
    return default


def handle_int_env_var(var: str, default: int = 0) -> int:
    """Converts normal env var to int"""
    value = os.getenv(var, "")
    try:
        return int(value)
    except (ValueError, TypeError):
        return default


# Global constants
APP_NAME = "zenml"
CONFIG_VERSION = "1"
GIT_REPO_URL = "https://github.com/zenml-io/zenml.git"

# Environment variables
ENV_ZENML_CONFIG_PATH = "ZENML_CONFIG_PATH"
ENV_ZENML_DEBUG = "ZENML_DEBUG"
ENV_ZENML_LOGGING_VERBOSITY = "ZENML_LOGGING_VERBOSITY"
ENV_ABSL_LOGGING_VERBOSITY = "ZENML_ABSL_LOGGING_VERBOSITY"
ENV_ZENML_REPOSITORY_PATH = "ZENML_REPOSITORY_PATH"
ENV_ZENML_PREVENT_PIPELINE_EXECUTION = "ZENML_PREVENT_PIPELINE_EXECUTION"
ENV_ZENML_ENABLE_RICH_TRACEBACK = "ZENML_ENABLE_RICH_TRACEBACK"
ENV_ZENML_DEFAULT_STORE_TYPE = "ZENML_DEFAULT_STORE_TYPE"

# Logging variables
IS_DEBUG_ENV: bool = handle_bool_env_var(ENV_ZENML_DEBUG, default=False)

ZENML_LOGGING_VERBOSITY: str = "INFO"

if IS_DEBUG_ENV:
    ZENML_LOGGING_VERBOSITY = os.getenv(
        ENV_ZENML_LOGGING_VERBOSITY, default="DEBUG"
    ).upper()
else:
    ZENML_LOGGING_VERBOSITY = os.getenv(
        ENV_ZENML_LOGGING_VERBOSITY, default="INFO"
    ).upper()

ABSL_LOGGING_VERBOSITY: int = handle_int_env_var(
    ENV_ABSL_LOGGING_VERBOSITY, -100
)

# Base images for zenml
ZENML_REGISTRY: str = "eu.gcr.io/maiot-zenml"
ZENML_BASE_IMAGE_NAME: str = f"{ZENML_REGISTRY}/zenml:base-{__version__}"
ZENML_TRAINER_IMAGE_NAME: str = f"{ZENML_REGISTRY}/zenml:cuda-{__version__}"
ZENML_DATAFLOW_IMAGE_NAME: str = (
    f"{ZENML_REGISTRY}/zenml:dataflow-{__version__}"
)

# Evaluation utils constants
COMPARISON_NOTEBOOK: str = "comparison_notebook.ipynb"
EVALUATION_NOTEBOOK: str = "evaluation_notebook.ipynb"

# Pipeline related constants
PREPROCESSING_FN: str = (
    "zenml.components.transform.transform_module" ".preprocessing_fn"
)
TRAINER_FN: str = "zenml.components.trainer.trainer_module.run_fn"

# GCP Orchestration
GCP_ENTRYPOINT: str = "zenml.backends.orchestrator.entrypoint"
AWS_ENTRYPOINT: str = "zenml.backends.orchestrator.entrypoint"
K8S_ENTRYPOINT: str = "zenml.backends.orchestrator.entrypoint"

# Analytics constants
VALID_OPERATING_SYSTEMS = ["Windows", "Darwin", "Linux"]

# Path utilities constants
REMOTE_FS_PREFIX = ["gs://", "hdfs://", "s3://", "az://", "abfs://"]

# Segment
SEGMENT_KEY_DEV = "mDBYI0m7GcCj59EZ4f9d016L1T3rh8J5"
SEGMENT_KEY_PROD = "sezE77zEoxHPFDXuyFfILx6fBnJFZ4p7"

# Container utils
SHOULD_PREVENT_PIPELINE_EXECUTION = handle_bool_env_var(
    ENV_ZENML_PREVENT_PIPELINE_EXECUTION
)

<<<<<<< HEAD
# Repository Directory Path
LOCAL_CONFIG_DIRECTORY_NAME = ".zen"

USER_MAIN_MODULE: Optional[str] = None
=======
# Directory Path for local repositories
REPOSITORY_DIRECTORY_NAME = ".zen"

USER_MAIN_MODULE: Optional[str] = None

# Rich config
ENABLE_RICH_TRACEBACK = handle_bool_env_var(
    ENV_ZENML_ENABLE_RICH_TRACEBACK, True
)
>>>>>>> f3df054d
<|MERGE_RESOLUTION|>--- conflicted
+++ resolved
@@ -108,19 +108,13 @@
     ENV_ZENML_PREVENT_PIPELINE_EXECUTION
 )
 
-<<<<<<< HEAD
 # Repository Directory Path
+# Directory Path for local repositories
 LOCAL_CONFIG_DIRECTORY_NAME = ".zen"
-
-USER_MAIN_MODULE: Optional[str] = None
-=======
-# Directory Path for local repositories
-REPOSITORY_DIRECTORY_NAME = ".zen"
 
 USER_MAIN_MODULE: Optional[str] = None
 
 # Rich config
 ENABLE_RICH_TRACEBACK = handle_bool_env_var(
     ENV_ZENML_ENABLE_RICH_TRACEBACK, True
-)
->>>>>>> f3df054d
+)